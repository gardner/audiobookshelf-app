//
//  PlayerHandler.swift
//  App
//
//  Created by Rasmus Krämer on 11.04.22.
//

import Foundation

class PlayerHandler {
    private static var player: AudioPlayer?
    private static var session: PlaybackSession?
    private static var timer: Timer?
    
<<<<<<< HEAD
    private static var _remainingSleepTime: Int? = nil
    public static var remainingSleepTime: Int? {
        get {
            return _remainingSleepTime
        }
        set(time) {
            if time != nil && time! < 0 {
                _remainingSleepTime = nil
            } else {
                _remainingSleepTime = time
            }
            
            if _remainingSleepTime == nil {
                NotificationCenter.default.post(name: NSNotification.Name(PlayerEvents.sleepEnded.rawValue), object: _remainingSleepTime)
            } else {
                NotificationCenter.default.post(name: NSNotification.Name(PlayerEvents.sleepSet.rawValue), object: _remainingSleepTime)
            }
        }
    }
    private static var listeningTimePassedSinceLastSync: Double = 0.0
    
    public static var paused: Bool {
        get {
            return player?.rate == 0.0
        }
        set(paused) {
            if paused {
                self.player?.pause()
            } else {
                self.player?.play()
            }
        }
    }
=======
    private static var listeningTimePassedSinceLastSync = 0.0
    private static var lastSyncReport:PlaybackReport?
>>>>>>> 0223df4f
    
    public static func startPlayback(session: PlaybackSession, playWhenReady: Bool, playbackRate: Float) {
        if player != nil {
            player?.destroy()
            player = nil
        }
        
        NowPlayingInfo.shared.setSessionMetadata(metadata: NowPlayingMetadata(id: session.id, itemId: session.libraryItemId!, artworkUrl: session.coverPath, title: session.displayTitle ?? "Unknown title", author: session.displayAuthor, series: nil))
        
        self.session = session
        player = AudioPlayer(playbackSession: session, playWhenReady: playWhenReady, playbackRate: playbackRate)
        
        DispatchQueue.runOnMainQueue {
            timer = Timer.scheduledTimer(withTimeInterval: 1, repeats: true) { _ in
                self.tick()
            }
        }
    }
    public static func stopPlayback() {
        player?.destroy()
        player = nil
        
        timer?.invalidate()
        timer = nil
        
        NowPlayingInfo.shared.reset()
    }
    
    public static func getCurrentTime() -> Double? {
        self.player?.getCurrentTime()
    }
    public static func setPlaybackSpeed(speed: Float) {
        self.player?.setPlaybackRate(speed)
    }
    
    public static func seekForward(amount: Double) {
        guard let player = player else {
            return
        }
        
<<<<<<< HEAD
        let destinationTime = player.getCurrentTime() + amount
        player.seek(destinationTime)
=======
        let destinationTime = player!.getCurrentTime() + amount
        player!.seek(destinationTime, from: "handler")
>>>>>>> 0223df4f
    }
    public static func seekBackward(amount: Double) {
        guard let player = player else {
            return
        }
        
<<<<<<< HEAD
        let destinationTime = player.getCurrentTime() - amount
        player.seek(destinationTime)
=======
        let destinationTime = player!.getCurrentTime() - amount
        player!.seek(destinationTime, from: "handler")
>>>>>>> 0223df4f
    }
    public static func seek(amount: Double) {
        player?.seek(amount, from: "handler")
    }
    public static func getMetdata() -> [String: Any] {
        DispatchQueue.main.async {
            syncProgress()
        }
        
        return [
            "duration": player?.getDuration() ?? 0,
            "currentTime": player?.getCurrentTime() ?? 0,
            "playerState": !paused,
            "currentRate": player?.rate ?? 0,
        ]
    }
    
    private static func tick() {
        if !paused {
            listeningTimePassedSinceLastSync += 1
        }
        
        if listeningTimePassedSinceLastSync > 3 {
            syncProgress()
        }
        
        if remainingSleepTime != nil {
            if remainingSleepTime! == 0 {
                paused = true
            }
            remainingSleepTime! -= 1
        }
    }
    public static func syncProgress() {
        if session == nil { return }
        guard let player = player else { return }
        
<<<<<<< HEAD
        let report = PlaybackReport(currentTime: player.getCurrentTime(), duration: player.getDuration(), timeListened: listeningTimePassedSinceLastSync)
        
        session!.currentTime = player.getCurrentTime()
=======
        let playerCurrentTime = player!.getCurrentTime()
        if (lastSyncReport != nil && lastSyncReport?.currentTime == playerCurrentTime) {
            // No need to syncProgress
            return
        }
        
        let report = PlaybackReport(currentTime: playerCurrentTime, duration: player!.getDuration(), timeListened: listeningTimePassedSinceLastSync)
        
        session!.currentTime = playerCurrentTime
>>>>>>> 0223df4f
        listeningTimePassedSinceLastSync = 0
        lastSyncReport = report
        
        // TODO: check if online
        NSLog("sending playback report")
        ApiClient.reportPlaybackProgress(report: report, sessionId: session!.id)
    }
}<|MERGE_RESOLUTION|>--- conflicted
+++ resolved
@@ -12,7 +12,6 @@
     private static var session: PlaybackSession?
     private static var timer: Timer?
     
-<<<<<<< HEAD
     private static var _remainingSleepTime: Int? = nil
     public static var remainingSleepTime: Int? {
         get {
@@ -33,6 +32,7 @@
         }
     }
     private static var listeningTimePassedSinceLastSync: Double = 0.0
+    private static var lastSyncReport: PlaybackReport?
     
     public static var paused: Bool {
         get {
@@ -46,10 +46,6 @@
             }
         }
     }
-=======
-    private static var listeningTimePassedSinceLastSync = 0.0
-    private static var lastSyncReport:PlaybackReport?
->>>>>>> 0223df4f
     
     public static func startPlayback(session: PlaybackSession, playWhenReady: Bool, playbackRate: Float) {
         if player != nil {
@@ -90,26 +86,16 @@
             return
         }
         
-<<<<<<< HEAD
         let destinationTime = player.getCurrentTime() + amount
-        player.seek(destinationTime)
-=======
-        let destinationTime = player!.getCurrentTime() + amount
-        player!.seek(destinationTime, from: "handler")
->>>>>>> 0223df4f
+        player.seek(destinationTime, from: "handler")
     }
     public static func seekBackward(amount: Double) {
         guard let player = player else {
             return
         }
         
-<<<<<<< HEAD
         let destinationTime = player.getCurrentTime() - amount
-        player.seek(destinationTime)
-=======
-        let destinationTime = player!.getCurrentTime() - amount
-        player!.seek(destinationTime, from: "handler")
->>>>>>> 0223df4f
+        player.seek(destinationTime, from: "handler")
     }
     public static func seek(amount: Double) {
         player?.seek(amount, from: "handler")
@@ -147,21 +133,15 @@
         if session == nil { return }
         guard let player = player else { return }
         
-<<<<<<< HEAD
-        let report = PlaybackReport(currentTime: player.getCurrentTime(), duration: player.getDuration(), timeListened: listeningTimePassedSinceLastSync)
-        
-        session!.currentTime = player.getCurrentTime()
-=======
-        let playerCurrentTime = player!.getCurrentTime()
+        let playerCurrentTime = player.getCurrentTime()
         if (lastSyncReport != nil && lastSyncReport?.currentTime == playerCurrentTime) {
             // No need to syncProgress
             return
         }
         
-        let report = PlaybackReport(currentTime: playerCurrentTime, duration: player!.getDuration(), timeListened: listeningTimePassedSinceLastSync)
+        let report = PlaybackReport(currentTime: playerCurrentTime, duration: player.getDuration(), timeListened: listeningTimePassedSinceLastSync)
         
         session!.currentTime = playerCurrentTime
->>>>>>> 0223df4f
         listeningTimePassedSinceLastSync = 0
         lastSyncReport = report
         
