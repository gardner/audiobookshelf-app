--- conflicted
+++ resolved
@@ -60,13 +60,8 @@
         self.currentTrackIndex = getItemIndexForTime(time: playbackSession.currentTime)
         NSLog("TEST: Starting track index \(self.currentTrackIndex) for start time \(playbackSession.currentTime)")
         
-<<<<<<< HEAD
-        self.audioPlayer.replaceCurrentItem(with: playerItem)
-        seek(playbackSession.currentTime)
-=======
         let playerItems = self.allPlayerItems[self.currentTrackIndex..<self.allPlayerItems.count]
         NSLog("TEST: Setting player items \(playerItems.count)")
->>>>>>> 0223df4f
         
         for item in Array(playerItems) {
             self.audioPlayer.insert(item, after:self.audioPlayer.items().last)
@@ -357,26 +352,7 @@
     
     // MARK: - Observer
     public override func observeValue(forKeyPath keyPath: String?, of object: Any?, change: [NSKeyValueChangeKey : Any]?, context: UnsafeMutableRawPointer?) {
-<<<<<<< HEAD
-        if context == &playerItemContext {
-            if keyPath == #keyPath(AVPlayer.status) {
-                guard let playerStatus = AVPlayerItem.Status(rawValue: (change?[.newKey] as? Int ?? -1)) else { return }
-                
-                if playerStatus == .readyToPlay {
-                    self.updateNowPlaying()
-                    
-                    self.status = 0
-                    if self.playWhenReady {
-                        seek(playbackSession.currentTime)
-                        self.playWhenReady = false
-                        self.play()
-                    }
-                }
-            }
-        } else if context == &playerContext {
-=======
         if context == &playerContext {
->>>>>>> 0223df4f
             if keyPath == #keyPath(AVPlayer.rate) {
                 NSLog("TEST: playerContext observer player rate")
                 self.setPlaybackRate(change?[.newKey] as? Float ?? 1.0, observed: true)
