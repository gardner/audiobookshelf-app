--- conflicted
+++ resolved
@@ -105,42 +105,4 @@
     </LinearLayout>
 
   </LinearLayout>
-<<<<<<< HEAD
-
-  <LinearLayout
-    android:layout_width="match_parent"
-    android:layout_height="0dp"
-    android:layout_weight="2"
-    android:orientation="horizontal"
-    android:background="?android:attr/colorBackground"
-    android:theme="@style/MediaPlayerWidgetTheme">
-
-    <ImageView
-      android:id="@+id/widgetRewindButton"
-      android:layout_width="0dp"
-      android:layout_height="match_parent"
-      android:layout_weight="1"
-      android:layout_margin="8dp"
-      android:src="@drawable/exo_icon_rewind"
-      style="@style/Widget.Android.AppWidget.InnerView"/>
-
-    <ImageView
-      android:id="@+id/widgetPlayPauseButton"
-      android:layout_width="0dp"
-      android:layout_height="match_parent"
-      android:layout_weight="1"
-      android:layout_margin="8dp"
-      android:src="@android:drawable/ic_media_play" />
-
-    <ImageView
-      android:id="@+id/widgetFastForwardButton"
-      style="@style/Widget.Android.AppWidget.InnerView"
-      android:layout_width="0dp"
-      android:layout_height="match_parent"
-      android:layout_margin="8dp"
-      android:layout_weight="1"
-      android:src="@drawable/exo_icon_fastforward" />
-  </LinearLayout>
-=======
->>>>>>> a5ba6c64
 </LinearLayout>