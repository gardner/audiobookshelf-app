--- conflicted
+++ resolved
@@ -21,11 +21,8 @@
   'pt-br': { label: 'Português (Brasil)', dateFnsLocale: 'ptBR' },
   'ru': { label: 'Русский', dateFnsLocale: 'ru' },
   'sv': { label: 'Svenska', dateFnsLocale: 'sv' },
-<<<<<<< HEAD
   'uk': { label: 'Українська', dateFnsLocale: 'uk' },
-=======
   'vi-vn': { label: 'Tiếng Việt', dateFnsLocale: 'vi' },
->>>>>>> 54f3eec3
   'zh-cn': { label: '简体中文 (Simplified Chinese)', dateFnsLocale: 'zhCN' },
 }
 
